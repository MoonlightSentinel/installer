--- conflicted
+++ resolved
@@ -11,13 +11,7 @@
      $(MENU_W_SUBMENU_LINK $(ROOT_DIR)community.html, Community)
        $(NAVIGATION_COMMUNITY)
 diff --git a/posix.mak b/posix.mak
-<<<<<<< HEAD
-index 1414c1c..af5a2e1 100644
---- a/posix.mak
-+++ b/posix.mak
-@@ -159,8 +159,7 @@ SPEC_ROOT=$(addprefix spec/, \
-=======
-index 1e59368..20d314b 100644
+index 1414c1c..0dc07ef 100644
 --- a/posix.mak
 +++ b/posix.mak
 @@ -55,8 +55,6 @@ PHOBOS_STABLE_DIR_GENERATED=$(GENERATED)/phobos-release
@@ -30,7 +24,6 @@
  
  # stable dub and dmd versions used to build dpl-docs
 @@ -159,8 +157,7 @@ SPEC_ROOT=$(addprefix spec/, \
->>>>>>> da889240
  	abi simd)
  SPEC_DD=$(addsuffix .dd,$(SPEC_ROOT))
  
@@ -40,11 +33,7 @@
  
  # Website root filenames. They have extension .dd in the source
  # and .html in the generated HTML. Save for the expansion of
-<<<<<<< HEAD
-@@ -241,7 +240,7 @@ $(DOC_OUTPUT_DIR)/dmd-%.verbatim : %.ddoc dcompiler.dd verbatim.ddoc $(DMD)
-=======
 @@ -241,7 +238,7 @@ $(DOC_OUTPUT_DIR)/dmd-%.verbatim : %.ddoc dcompiler.dd verbatim.ddoc $(DMD)
->>>>>>> da889240
  # Rulez
  ################################################################################
  
@@ -53,11 +42,7 @@
  
  docs : dmd-release dmd-prerelease phobos-prerelease druntime-prerelease \
  	   druntime-release phobos-release apidocs-release apidocs-prerelease
-<<<<<<< HEAD
-@@ -267,9 +266,9 @@ ${GENERATED}/${LATEST}.ddoc :
-=======
 @@ -267,9 +264,9 @@ ${GENERATED}/${LATEST}.ddoc :
->>>>>>> da889240
  	mkdir -p $(dir $@)
  	echo "LATEST=${LATEST}" >$@
  
@@ -69,11 +54,7 @@
  		$(addprefix --dump , object std etc core) >$@
  
  ${GENERATED}/modlist-prerelease.ddoc : modlist.d ${STABLE_DMD} $(DRUNTIME_DIR) $(PHOBOS_DIR)
-<<<<<<< HEAD
-@@ -364,8 +363,8 @@ ${DMD_DIR} ${DRUNTIME_DIR} ${PHOBOS_DIR} ${TOOLS_DIR} ${INSTALLER_DIR}:
-=======
 @@ -364,8 +361,8 @@ ${DMD_DIR} ${DRUNTIME_DIR} ${PHOBOS_DIR} ${TOOLS_DIR} ${INSTALLER_DIR}:
->>>>>>> da889240
  # dmd compiler, latest released build and current build
  ################################################################################
  
@@ -84,11 +65,7 @@
  
  $(DMD_REL) : ${DMD_STABLE_DIR}
  	${MAKE} --directory=${DMD_STABLE_DIR}/src -f posix.mak AUTO_BOOTSTRAP=1
-<<<<<<< HEAD
-@@ -403,9 +402,9 @@ druntime-prerelease : ${DRUNTIME_DIR} $(DMD) $(STD_DDOC_PRE)
-=======
 @@ -403,9 +400,9 @@ druntime-prerelease : ${DRUNTIME_DIR} $(DMD) $(STD_DDOC_PRE)
->>>>>>> da889240
  		DOCDIR=${DOC_OUTPUT_DIR}/phobos-prerelease \
  		DOCFMT="$(addprefix `pwd`/, $(STD_DDOC_PRE))"
  
@@ -101,11 +78,7 @@
  	  DOCDIR=${DOC_OUTPUT_DIR}/phobos \
  		DOCFMT="$(addprefix `pwd`/, $(STD_DDOC))"
  
-<<<<<<< HEAD
-@@ -435,11 +434,11 @@ phobos-prerelease : ${PHOBOS_FILES_GENERATED} $(STD_DDOC_PRE) druntime-prereleas
-=======
 @@ -435,11 +432,11 @@ phobos-prerelease : ${PHOBOS_FILES_GENERATED} $(STD_DDOC_PRE) druntime-prereleas
->>>>>>> da889240
  	  VERSION="$(realpath ${DMD_DIR}/VERSION)" \
  	  html
  
