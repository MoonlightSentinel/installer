--- conflicted
+++ resolved
@@ -39,17 +39,10 @@
 	rm -rf dmd/dmd2/
 	cp dmd2.conf dmd/bin/dmd.conf
 	rm -rf dmg/
-<<<<<<< HEAD
-	mkdir -p dmg/DMD2
-	cp uninstall.command dmg/DMD2/
-	${MAKER} -d dmd2.pmdoc -o dmg/DMD2/DMD2.pkg
-	hdiutil create -srcfolder dmg/DMD2 $@
-=======
 	mkdir -p dmg/DMD$2
 	cp uninstall.command dmg/DMD$2/
 	${MAKER} -d dmd$2.pmdoc -o dmg/DMD2/DMD$2.pkg --target 10.5
 	hdiutil create -srcfolder dmg/DMD$2 $$@
->>>>>>> e8126aa4
 
 clean:
 	rm -rf dmd.*.zip dmd.*.dmg dmd.*.tmp
